
import React, { useEffect, useState } from 'react';
import { useNavigate, useLocation } from 'react-router-dom';
<<<<<<< HEAD
import { useDarkMode } from '../../contexts/DarkModeContext.jsx';
=======
import { useMsal } from '@azure/msal-react';
>>>>>>> 75ffe410
import Sidebar from './Sidebar.jsx';
import './Dashboard.css';
import SearchBar from "./SearchBar.jsx";
import RecentActivity from "./RecentActivity.jsx";

const Dashboard = ({ children }) => {
  const { isDarkMode, toggleDarkMode } = useDarkMode();
  const [sidebarCollapsed, setSidebarCollapsed] = useState(false);
  const [isMobile, setIsMobile] = useState(
    () => typeof window !== 'undefined' && window.innerWidth <= 768
  );
  const [mobileSidebarOpen, setMobileSidebarOpen] = useState(false);
  const navigate = useNavigate();
  const location = useLocation();
  const { instance, accounts } = useMsal();

  useEffect(() => {
    const handleResize = () => {
      const mobile = window.innerWidth <= 768;
      setIsMobile(mobile);
      if (!mobile) setMobileSidebarOpen(false);
    };
    window.addEventListener('resize', handleResize);
    return () => window.removeEventListener('resize', handleResize);
  }, []);

  const toggleSidebar = () => {
    if (isMobile) setMobileSidebarOpen(o => !o);
    else setSidebarCollapsed(c => !c);
  };

const handleSignOut = () => {
  try {
    const account = instance.getActiveAccount() || accounts[0];
    console.log("🧭 Logging out account:", account);

    // Use non-await call to prevent React freeze
    instance.logoutRedirect({
      account,
      postLogoutRedirectUri: window.location.origin + "/login",
    });
  } catch (err) {
    console.error("Logout failed:", err);
    navigate("/login", { replace: true });
  }
};







  return (
    <div className="dashboard">
      <Sidebar
        collapsed={sidebarCollapsed}
        mobileOpen={mobileSidebarOpen}
        isMobile={isMobile}
        onToggle={toggleSidebar}
      />

      {isMobile && mobileSidebarOpen && (
        <div
          className="sidebar-overlay"
          onClick={() => setMobileSidebarOpen(false)}
          aria-hidden="true"
        />
      )}

      <div className={`dashboard-content ${sidebarCollapsed ? 'collapsed' : ''}`}>
        <header className="dashboard-header">
          <button
            className="sidebar-toggle"
            onClick={toggleSidebar}
            aria-label={sidebarCollapsed ? 'Expand sidebar' : 'Collapse sidebar'}
          >
            <svg width="24" height="24" viewBox="0 0 24 24" fill="none" stroke="currentColor" strokeWidth="2">
              <line x1="3" y1="6" x2="21" y2="6"></line>
              <line x1="3" y1="12" x2="21" y2="12"></line>
              <line x1="3" y1="18" x2="21" y2="18"></line>
            </svg>
          </button>

          <div className="header-content">
            <h1>Delphi AI Bot</h1>
            <SearchBar
              onSearch={(term) => console.log("search:", term)}
              suggestions={[
                { id: "d1", label: "Donor Policy Overview.pdf", kind: "Document" },
                { id: "c1", label: "Iron eligibility trends", kind: "Chat" },
                { id: "d2", label: "Consent Guidelines 2024", kind: "Document" },
              ]}
            />
          </div>

          <div className="header-actions">
            <button
              className="dark-mode-toggle"
              onClick={toggleDarkMode}
              aria-label={isDarkMode ? 'Switch to light mode' : 'Switch to dark mode'}
              title={isDarkMode ? 'Switch to light mode' : 'Switch to dark mode'}
            >
              <svg width="20" height="20" viewBox="0 0 24 24" fill="none" stroke="currentColor" strokeWidth="2" aria-hidden="true">
                {isDarkMode ? (
                  // Sun icon for light mode
                  <>
                    <circle cx="12" cy="12" r="5"></circle>
                    <line x1="12" y1="1" x2="12" y2="3"></line>
                    <line x1="12" y1="21" x2="12" y2="23"></line>
                    <line x1="4.22" y1="4.22" x2="5.64" y2="5.64"></line>
                    <line x1="18.36" y1="18.36" x2="19.78" y2="19.78"></line>
                    <line x1="1" y1="12" x2="3" y2="12"></line>
                    <line x1="21" y1="12" x2="23" y2="12"></line>
                    <line x1="4.22" y1="19.78" x2="5.64" y2="18.36"></line>
                    <line x1="18.36" y1="5.64" x2="19.78" y2="4.22"></line>
                  </>
                ) : (
                  // Moon icon for dark mode
                  <path d="M21 12.79A9 9 0 1 1 11.21 3 7 7 0 0 0 21 12.79z"></path>
                )}
              </svg>
            </button>
            
            <button
              className="sign-out-button"
              onClick={handleSignOut}
              aria-label="Sign out"
            >
              <svg width="20" height="20" viewBox="0 0 24 24" fill="none" stroke="currentColor" strokeWidth="2" aria-hidden="true">
                <path d="M9 21H5a2 2 0 0 1-2-2V5a2 2 0 0 1 2-2h4"></path>
                <polyline points="16,17 21,12 16,7"></polyline>
                <line x1="21" y1="12" x2="9" y2="12"></line>
              </svg>
              <span>Sign Out</span>
            </button>
          </div>
        </header>

        <main className="dashboard-main">
          <div className="main-content">{children}</div>

          {location.pathname.startsWith("/dashboard/chat") && (
            <RecentActivity
              chats={[
                { id: 1, title: "Iron eligibility trends", when: "2h ago" },
                { id: 2, title: "Plasma donation data", when: "Yesterday" },
              ]}
              docs={[
                { id: "d1", name: "Donor Policy Overview.pdf", when: "2d ago" },
                { id: "d2", name: "Consent Guidelines 2024", when: "5d ago" },
              ]}
            />
          )}
        </main>
      </div>
    </div>
  );
};

export default Dashboard;<|MERGE_RESOLUTION|>--- conflicted
+++ resolved
@@ -1,11 +1,8 @@
 
 import React, { useEffect, useState } from 'react';
 import { useNavigate, useLocation } from 'react-router-dom';
-<<<<<<< HEAD
 import { useDarkMode } from '../../contexts/DarkModeContext.jsx';
-=======
 import { useMsal } from '@azure/msal-react';
->>>>>>> 75ffe410
 import Sidebar from './Sidebar.jsx';
 import './Dashboard.css';
 import SearchBar from "./SearchBar.jsx";
